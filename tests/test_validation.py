--- conflicted
+++ resolved
@@ -121,14 +121,9 @@
 
         # test patching a person to with badly formatted data
         person = dict(name='Jeffrey', email='bogus!!!email', age=24)
-<<<<<<< HEAD
-        response = self.app.patchj('/api/test/' + str(personid),
-                                   data=dumps(person))
-=======
-        response = self.app.patch('/api/test/' + str(personid),
-                                  data=dumps(person))
-        data = loads(response.data)
->>>>>>> 0b5f5b5f
+        response = self.app.patchj('/api/test/' + str(personid),
+                                   data=dumps(person))
+        data = loads(response.data)
         self.assertIn('validation_errors', data)
         errors = data['validation_errors']
         self.assertIn('email', errors)
