--- conflicted
+++ resolved
@@ -884,14 +884,11 @@
             params = request.json
         except BadRequest:
             return jsonify_status_code(400, message='Unable to decode data')
-<<<<<<< HEAD
-=======
 
         # If post_form_preprocessor is specified, call it
         if self.post_form_preprocessor:
             params = self.post_form_preprocessor(params)
 
->>>>>>> 0b5f5b5f
         # Getting the list of relations that will be added later
         cols = _get_columns(self.model)
         relations = _get_relations(self.model)
