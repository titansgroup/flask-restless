"""
    flask.ext.restless.views
    ~~~~~~~~~~~~~~~~~~~~~~~~

    Provides the following view classes, subclasses of
    :class:`flask.MethodView` which provide generic endpoints for interacting
    with an entity of the database:

    :class:`flask.ext.restless.views.API`
      Provides the endpoints for each of the basic HTTP methods. This is the
      main class used by the
      :meth:`flask.ext.restless.manager.APIManager.create_api` method to create
      endpoints.

    :class:`flask.ext.restless.views.FunctionAPI`
      Provides a :http:method:`get` endpoint which returns the result of
      evaluating some function on the entire collection of a given model.

    :copyright: 2011 by Lincoln de Sousa <lincoln@comum.org>
    :copyright: 2012 Jeffrey Finkelstein <jeffrey.finkelstein@gmail.com>
    :license: GNU AGPLv3+ or BSD

"""
from dateutil.parser import parse as parse_datetime
from flask import abort
from flask import json
from flask import jsonify
from flask import request
from flask.views import MethodView

from .backends import FunctionEvaluationError
from .backends import infer_backend
from .helpers import unicode_keys_to_strings
from .search import create_query
from .search import MultipleResultsFound
from .search import NoResultFound
from .search import search


def jsonify_status_code(status_code, *args, **kw):
    """Returns a jsonified response with the specified HTTP status code.

    The positional and keyword arguments are passed directly to the
    :func:`flask.jsonify` function which creates the response.

    """
    response = jsonify(*args, **kw)
    response.status_code = status_code
    return response


def _include_keys(dictionary, keys):
    """Returns a new dictionary containing only the mappings from `dictionary`
    with keys as specified in `keys`.

    """
    return dict((k, v) for k, v in dictionary.items() if k in keys)


class ModelView(MethodView):
    """Base class for :class:`flask.MethodView` classes which represent a view
    of a SQLAlchemy model.

    The model class for this view can be accessed from the :attr:`model`
    attribute, and the session in which all database transactions will be
    performed when dealing with this model can be accessed from the
    :attr:`session` attribute.

    When subclasses wish to make queries to the database model specified in the
    constructor, they should access the ``self.query`` function, which
    delegates to the appropriate SQLAlchemy query object or Flask-SQLAlchemy
    query object, depending on how the model has been defined.

    """

    def __init__(self, session, model, *args, **kw):
        """Calls the constructor of the superclass and specifies the model for
        which this class provides a ReSTful API.

        `session` is the SQLAlchemy session in which all database transactions
        will be performed.

        `model` is the SQLALchemy declarative model class of the database model
        for which this instance of the class is an API.

        """
        super(ModelView, self).__init__(*args, **kw)
        self.session = session
        self.model = model
        # guess the backend for which the model is defined
        self.backend = infer_backend(self.model)
        if self.backend is None:
            raise RuntimeError('Could not infer backend from %s' % self.model)

        # Set the ``self.query()`` method to delegate to the query function on
        # the appropriate backend, inferred from the specified model. If no
        # model argument is provided, self.model is queried.
        def query(model=None, *args, **kw):
            """Returns `self.backend.query`, with `self.model` as the first
            argument unless it is not ``None``.

            """
            return self.backend.query(model or self.model, self.session, *args,
                                      **kw)

        self.query = query

    def to_dict_include(self, instance, deep=None, exclude=None, include=None):
        """Returns the dictionary representation of `instance` as returned by
        ``self.backend.to_dict``, but only with the fields specified by
        `include` (if it is not ``None``).

        If `include` is ``None``, all keys will be included. If it is an
        iterable of strings, only those keys will be included in the returned
        dictionary.

        `instance`, `deep`, and `exclude` are provided directly to the
        :func:`Backend.to_dict` function.

        """
        result = self.backend.to_dict(instance, deep, exclude)
        if include is None:
            return result
        return _include_keys(result, include)


class FunctionAPI(ModelView):
    """Provides method-based dispatching for :http:method:`get` requests which
    wish to apply SQL functions to all instances of a model.

    .. versionadded:: 0.4

    """

    def get(self):
        """Returns the result of evaluating the SQL functions specified in the
        body of the request.

        For a description of the request and response formats, see
        :ref:`functionevaluation`.

        """
        try:
            data = json.loads(request.data)
        except (TypeError, ValueError, OverflowError):
            return jsonify_status_code(400, message='Unable to decode data')
        try:
            result = self.backend.evaluate_functions(self.model, self.session,
                                                     data.get('functions'))
            if not result:
                return jsonify_status_code(204)
            return jsonify(result)
        except FunctionEvaluationError, exception:
            return jsonify_status_code(400, message=str(exception))


class API(ModelView):
    """Provides method-based dispatching for :http:method:`get`,
    :http:method:`post`, :http:method:`patch`, :http:method:`put`, and
    :http:method:`delete` requests, for both collections of models and
    individual models.

    """

    def __init__(self, session, model, authentication_required_for=None,
                 authentication_function=None, include_columns=None,
                 validation_exceptions=None, results_per_page=10, *args, **kw):
        """Instantiates this view with the specified attributes.

        `session` is the SQLAlchemy session in which all database transactions
        will be performed.

        `model` is the :class:`flask_restless.Entity` class of the database
        model for which this instance of the class is an API. This model should
        live in `database`.

        `authentication_required_for` is a list of HTTP method names (for
        example, ``['POST', 'PATCH']``) for which authentication must be
        required before clients can successfully make requests. If this keyword
        argument is specified, `authentication_function` must also be
        specified.

        `authentication_function` is a function which accepts no arguments and
        returns ``True`` if and only if a client is authorized to make a
        request on an endpoint.

        Pre-condition (callers must satisfy): if `authentication_required_for`
        is specified, so must `authentication_function`.

        `validation_exceptions` is the tuple of exceptions raised by backend
        validation (if any exist). If exceptions are specified here, any
        exceptions which are caught when writing to the database. Will be
        returned to the client as a :http:statuscode:`400` response with a
        message specifying the validation error which occurred. For more
        information, see :ref:`validation`.

        `include_columns` is a list of strings which name the columns of
        `model` which will be included in the JSON representation of that model
        provided in response to :http:method:`get` requests. Only the named
        columns will be included. If this list includes a string which does not
        name a column in `model`, it will be ignored.

        `results_per_page` is a positive integer which represents the number of
        results which are returned per page. If this is anything except a
        positive integer, pagination will be disabled (warning: this may result
        in large responses). For more information, see :ref:`pagination`.

        .. versionadded:: 0.6
           Added the `results_per_page` keyword argument.

        .. versionadded:: 0.5
           Added the `include_columns` keyword argument.

        .. versionadded:: 0.5
           Added the `validation_exceptions` keyword argument.

        .. versionadded:: 0.4
           Added the `authentication_required_for` keyword argument.

        .. versionadded:: 0.4
           Added the `authentication_function` keyword argument.

        """
        super(API, self).__init__(session, model, *args, **kw)
        self.authentication_required_for = authentication_required_for or ()
        self.authentication_function = authentication_function
        # convert HTTP method names to uppercase
        self.authentication_required_for = \
            frozenset([m.upper() for m in self.authentication_required_for])
        self.include_columns = include_columns
        self.validation_exceptions = tuple(validation_exceptions or ())
        self.results_per_page = results_per_page
        self.paginate = (isinstance(self.results_per_page, int)
                         and self.results_per_page > 0)

    def _add_to_relation(self, query, relationname, toadd=None):
        """Adds a new or existing related model to each model specified by
        `query`.

        This function does not commit the changes made to the database. The
        calling function has that responsibility.

        `query` is a SQLAlchemy query instance that evaluates to all instances
        of the model specified in the constructor of this class that should be
        updated.

        `relationname` is the name of a one-to-many relationship which exists
        on each model specified in `query`.

        `toadd` is a list of dictionaries, each representing the attributes of
        an existing or new related model to add. If a dictionary contains the
        key ``'id'``, that instance of the related model will be
        added. Otherwise, the
        :classmethod:`~flask.ext.restless.model.get_or_create` class method
        will be used to get or create a model to add.

        """
        submodel = self.backend.get_related_model(self.model, relationname)
        for dictionary in toadd or []:
            if 'id' in dictionary:
                filtered = self.query(submodel).filter_by(id=dictionary['id'])
                subinst = filtered.first()
            else:
                kw = unicode_keys_to_strings(dictionary)
                subinst = self.backend.get_or_create(submodel, self.session,
                                                     **kw)[0]
            for instance in query:
                getattr(instance, relationname).append(subinst)

    def _remove_from_relation(self, query, relationname, toremove=None):
        """Removes a related model from each model specified by `query`.

        This function does not commit the changes made to the database. The
        calling function has that responsibility.

        `query` is a SQLAlchemy query instance that evaluates to all instances
        of the model specified in the constructor of this class that should be
        updated.

        `relationname` is the name of a one-to-many relationship which exists
        on each model specified in `query`.

        `toremove` is a list of dictionaries, each representing the attributes
        of an existing model to remove. If a dictionary contains the key
        ``'id'``, that instance of the related model will be
        removed. Otherwise, the instance to remove will be retrieved using the
        other attributes specified in the dictionary.

        If one of the dictionaries contains a mapping from ``'__delete__'`` to
        ``True``, then the removed object will be deleted after being removed
        from each instance of the model in the specified query.

        """
        submodel = self.backend.get_related_model(self.model, relationname)
        for dictionary in toremove or []:
            remove = dictionary.pop('__delete__', False)
            if 'id' in dictionary:
                filtered = self.query(submodel).filter_by(id=dictionary['id'])
                subinst = filtered.first()
            else:
                kw = unicode_keys_to_strings(dictionary)
                # TODO document that we use .first() here
                subinst = self.query(submodel).filter_by(**kw).first()
            for instance in query:
                getattr(instance, relationname).remove(subinst)
            if remove:
                self.session.delete(subinst)

    # TODO change this to have more sensible arguments
    def _update_relations(self, query, params):
        """Adds or removes models which are related to the model specified in
        the constructor of this class.

        If one of the dictionaries specified in ``add`` or ``remove`` includes
        an ``id`` key, the object with that ``id`` will be attempt to be added
        or removed. Otherwise, an existing object with the specified attribute
        values will be attempted to be added or removed. If adding, a new
        object will be created if a matching object could not be found in the
        database.

        This function does not commit the changes made to the database. The
        calling function has that responsibility.

        This method returns a :class:`frozenset` of strings representing the
        names of relations which were modified.

        `query` is a SQLAlchemy query instance that evaluates to all instances
        of the model specified in the constructor of this class that should be
        updated.

        `params` is a dictionary containing a mapping from name of the relation
        to modify (as a string) to a second dictionary. The inner dictionary
        contains at most two mappings, one with the key ``'add'`` and one with
        the key ``'remove'``. Each of these is a mapping to a list of
        dictionaries which represent the attributes of the object to add to or
        remove from the relation.

        If a dictionary in one of the ``'remove'`` lists contains a mapping
        from ``'__delete__'`` to ``True``, then the removed object will be
        deleted after being removed from each instance of the model in the
        specified query.

        """
        relations = self.backend.get_relations(self.model)
        tochange = frozenset(relations) & frozenset(params)
        for columnname in tochange:
            toadd = params[columnname].get('add', [])
            toremove = params[columnname].get('remove', [])
            self._add_to_relation(query, columnname, toadd=toadd)
            self._remove_from_relation(query, columnname, toremove=toremove)
        return tochange

    def _handle_validation_exception(self, exception):
        """Rolls back the session, extracts validation error messages, and
        returns a :func:`flask.jsonify` response with :http:statuscode:`400`
        containing the extracted validation error messages.

        Again, *this method calls
        :meth:`sqlalchemy.orm.session.Session.rollback`*.

        """
        self.session.rollback()
        errors = API._extract_error_messages(exception) or \
            'Could not determine specific validation errors'
        return jsonify_status_code(400, validation_errors=errors)

    @staticmethod
    def _extract_error_messages(exception):
        """Tries to extract a dictionary mapping field name to validation error
        messages from `exception`, which is a validation exception as provided
        in the ``validation_exceptions`` keyword argument in the constructor of
        this class.

        Since the type of the exception is provided by the user in the
        constructor of this class, we don't know for sure where the validation
        error messages live inside `exception`. Therefore this method simply
        attempts to access a few likely attributes and returns the first one it
        finds (or ``None`` if no error messages dictionary can be extracted).

        """
        # 'errors' comes from sqlalchemy_elixir_validations
        if hasattr(exception, 'errors'):
            return exception.errors
        # 'message' comes from savalidation
        if hasattr(exception, 'message'):
            # TODO this works only if there is one validation error
            left, right = exception.message.rsplit(':', 1)
            try:
                left_bracket = left.rindex('[')
                right_bracket = right.rindex(']')
            except ValueError:
                # could not parse the string; we're not trying too hard here...
                return None
            msg = right[:right_bracket].strip(' "')
            fieldname = left[left_bracket + 1:].strip()
            return {fieldname: msg}
        return None

    def _strings_to_dates(self, dictionary):
        """Returns a new dictionary with all the mappings of `dictionary` but
        with date strings mapped to :class:`datetime.datetime` objects.

        The keys of `dictionary` are names of fields in the model specified in
        the constructor of this class. The values are values to set on these
        fields. If a field name corresponds to a field in the model which is a
        :class:`sqlalchemy.types.Date` or :class:`sqlalchemy.types.DateTime`,
        then the returned dictionary will have the corresponding
        :class:`datetime.datetime` Python object as the value of that mapping
        in place of the string.

        This function outputs a new dictionary; it does not modify the
        argument.

        """
        result = {}
        for fieldname, value in dictionary.iteritems():
            if self.backend.is_date_field(self.model, fieldname):
                result[fieldname] = parse_datetime(value)
            else:
                result[fieldname] = value
        return result

    def _search(self):
        """Defines a generic search function for the database model.

        If the query string is empty, or if the specified query is invalid for
        some reason (for example, searching for all person instances with), the
        response will be the JSON string ``{"objects": []}``.

        To search for entities meeting some criteria, the client makes a
        request to :http:get:`/api/<modelname>` with a query string containing
        the parameters of the search. The parameters of the search can involve
        filters. In a filter, the client specifies the name of the field by
        which to filter, the operation to perform on the field, and the value
        which is the argument to that operation. In a function, the client
        specifies the name of a SQL function which is executed on the search
        results; the result of executing the function is returned to the
        client.

        The parameters of the search must be provided in JSON form as the value
        of the ``q`` request query parameter. For example, in a database of
        people, to search for all people with a name containing a "y", the
        client would make a :http:method:`get` request to ``/api/person`` with
        query parameter as follows::

            q={"filters": [{"name": "name", "op": "like", "val": "%y%"}]}

        If multiple objects meet the criteria of the search, the response has
        :http:status:`200` and content of the form::

        .. sourcecode:: javascript

           {"objects": [{"name": "Mary"}, {"name": "Byron"}, ...]}

        If the result of the search is a single instance of the model, the JSON
        representation of that instance would be the top-level object in the
        content of the response::

        .. sourcecode:: javascript

           {"name": "Mary", ...}

        For more information SQLAlchemy operators for use in filters, see the
        `SQLAlchemy SQL expression tutorial
        <http://docs.sqlalchemy.org/en/latest/core/tutorial.html>`_.

        The general structure of request data as a JSON string is as follows::

        .. sourcecode:: javascript

           {
             "single": "True",
             "order_by": [{"field": "age", "direction": "asc"}],
             "limit": 2,
             "offset": 1,
             "filters":
               [
                 {"name": "name", "val": "%y%", "op": "like"},
                 {"name": "age", "val": [18, 19, 20, 21], "op": "in"},
                 {"name": "age", "op": "gt", "field": "height"},
                 ...
               ]
           }

        For a complete description of all possible search parameters and
        responses, see :ref:`searchformat`.

        """
        # try to get search query from the request query parameters
        try:
            data = json.loads(request.args.get('q', '{}'))
        except (TypeError, ValueError, OverflowError):
            return jsonify_status_code(400, message='Unable to decode data')

        # perform a filtered search
        try:
            result = search(self.session, self.model, data)
        except NoResultFound:
            return jsonify(message='No result found')
        except MultipleResultsFound:
            return jsonify(message='Multiple results found')
        except:
            return jsonify_status_code(400,
                                       message='Unable to construct query')

        # create a placeholder for the relations of the returned models
        relations = self.backend.get_relations(self.model)
        deep = dict((r, {}) for r in relations)

        # for security purposes, don't transmit list as top-level JSON
        if isinstance(result, list):
<<<<<<< HEAD
            objects = [self.to_dict_include(x, include=self.include_columns)
                       for x in result]
            return jsonify(objects=objects)
=======
            return self._paginated(result, deep)
>>>>>>> 9b60a3d8
        else:
            result = self.to_dict_include(result, deep,
                                          include=self.include_columns)
            return jsonify(result)

    # TODO it is ugly to have `deep` as an arg here; can we remove it?
    def _paginated(self, instances, deep):
        """Returns a paginated JSONified response from the specified list of
        model instances.

        `instances` is a list of model instances.

        `deep` is the dictionary which defines the depth of submodels to output
        in the JSON format of the model instances in `instances`; it is passed
        directly to :func:`_to_dict_include`.

        The response data is JSON of the form:

        .. sourcecode:: javascript

           {
             "page": 2,
             "objects": [{"id": 1, "name": "Jeffrey", "age": 24}, ...]
           }

        """
        if self.paginate:
            # get the page number (first page is page 1)
            page_num = int(request.args.get('page', 1))
            start = (page_num - 1) * self.results_per_page
            end = min(len(instances), start + self.results_per_page)
        else:
            page_num = 1
            start = 0
            end = len(instances)
        objects = [_to_dict_include(x, deep, include=self.include_columns)
                   for x in instances[start:end]]
        return jsonify(page=page_num, objects=objects)

    def _check_authentication(self):
        """If the specified HTTP method requires authentication (see the
        constructor), this function aborts with :http:statuscode:`401` unless a
        current user is authorized with respect to the authentication function
        specified in the constructor of this class.

        """
        if (request.method in self.authentication_required_for
            and not self.authentication_function()):
            abort(401)

    def get(self, instid):
        """Returns a JSON representation of an instance of model with the
        specified name.

        If ``instid`` is ``None``, this method returns the result of a search
        with parameters specified in the query string of the request. If no
        search parameters are specified, this method returns all instances of
        the specified model.

        If ``instid`` is an integer, this method returns the instance of the
        model with that identifying integer. If no such instance exists, this
        method responds with :http:status:`404`.

        """
        self._check_authentication()
        if instid is None:
            return self._search()
        inst = self.query().filter_by(id=instid).first()
        if inst is None:
            abort(404)
        relations = self.backend.get_relations(self.model)
        deep = dict((r, {}) for r in relations)
        result = self.to_dict_include(inst, deep, include=self.include_columns)
        return jsonify(result)

    def delete(self, instid):
        """Removes the specified instance of the model with the specified name
        from the database.

        Since :http:method:`delete` is an idempotent method according to the
        :rfc:`2616`, this method responds with :http:status:`204` regardless of
        whether an object was deleted.

        """
        self._check_authentication()
        inst = self.query().filter_by(id=instid).first()
        if inst is not None:
            self.session.delete(inst)
            self.session.commit()
        return jsonify_status_code(204)

    def post(self):
        """Creates a new instance of a given model based on request data.

        This function parses the string contained in
        :attr:`flask.request.data`` as a JSON object and then validates it with
        a validator specified in the constructor of this class.

        The :attr:`flask.request.data` attribute will be parsed as a JSON
        object containing the mapping from field name to value to which to
        initialize the created instance of the model.

        After that, it separates all columns that defines relationships with
        other entities, creates a model with the simple columns and then
        creates instances of these submodels and associates them with the
        related fields. This happens only at the first level of nesting.

        Currently, this method can only handle instantiating a model with a
        single level of relationship data.

        """
        self._check_authentication()
        # try to read the parameters for the model from the body of the request
        try:
            params = json.loads(request.data)
        except (TypeError, ValueError, OverflowError):
            return jsonify_status_code(400, message='Unable to decode data')

        # Getting the list of relations that will be added later
        cols = self.backend.get_columns(self.model)
        relations = self.backend.get_relations(self.model)

        # Looking for what we're going to set on the model right now
        colkeys = cols.keys()
        paramkeys = params.keys()
        props = set(colkeys).intersection(paramkeys).difference(relations)

        # Special case: if there are any dates, convert the string form of the
        # date into an instance of the Python ``datetime`` object.
        params = self._strings_to_dates(params)

        try:
            # Instantiate the model with the parameters.
            modelargs = dict([(i, params[i]) for i in props])
            # HACK Python 2.5 requires __init__() keywords to be strings.
            instance = self.model(**unicode_keys_to_strings(modelargs))

            # Handling relations, a single level is allowed
            for col in set(relations).intersection(paramkeys):
                submodel = cols[col].property.mapper.class_
                for subparams in params[col]:
                    kw = unicode_keys_to_strings(subparams)
                    subinst = self.backend.get_or_create(submodel,
                                                         self.session, **kw)[0]
                    getattr(instance, col).append(subinst)

            # add the created model to the session
            self.session.add(instance)
            self.session.commit()

            return jsonify_status_code(201, id=instance.id)
        except self.validation_exceptions, exception:
            return self._handle_validation_exception(exception)

    def patch(self, instid):
        """Updates the instance specified by ``instid`` of the named model, or
        updates multiple instances if ``instid`` is ``None``.

        The :attr:`flask.request.data` attribute will be parsed as a JSON
        object containing the mapping from field name to value to which to
        update the specified instance or instances.

        If ``instid`` is ``None``, the query string will be used to search for
        instances (using the :func:`_search` method), and all matching
        instances will be updated according to the content of the request data.
        See the :func:`_search` documentation on more information about search
        parameters for restricting the set of instances on which updates will
        be made in this case.

        """
        self._check_authentication()

        # try to load the fields/values to update from the body of the request
        try:
            data = json.loads(request.data)
        except (TypeError, ValueError, OverflowError):
            # this also happens when request.data is empty
            return jsonify_status_code(400, message='Unable to decode data')

        patchmany = instid is None
        if patchmany:
            try:
                # create a SQLALchemy Query from the query parameter `q`
                query = create_query(self.session, self.model, data)
            except (AttributeError, KeyError, TypeError):
                return jsonify_status_code(400,
                                           message='Unable to construct query')
        else:
            # create a SQLAlchemy Query which has exactly the specified row
            query = self.query().filter_by(id=instid)
            assert query.count() == 1, 'Multiple rows with same ID'

        relations = self._update_relations(query, data)
        field_list = frozenset(data) ^ relations
        params = dict((field, data[field]) for field in field_list)

        # Special case: if there are any dates, convert the string form of the
        # date into an instance of the Python ``datetime`` object.
        params = self._strings_to_dates(params)

        try:
            # Let's update all instances present in the query
            num_modified = 0
            if params:
                num_modified = query.update(params, False)
            self.session.commit()
        except self.validation_exceptions, exception:
            return self._handle_validation_exception(exception)

        if patchmany:
            return jsonify(num_modified=num_modified)
        else:
            return self.get(instid)

    def put(self, instid):
        """Alias for :meth:`patch`."""
        return self.patch(instid)<|MERGE_RESOLUTION|>--- conflicted
+++ resolved
@@ -509,13 +509,7 @@
 
         # for security purposes, don't transmit list as top-level JSON
         if isinstance(result, list):
-<<<<<<< HEAD
-            objects = [self.to_dict_include(x, include=self.include_columns)
-                       for x in result]
-            return jsonify(objects=objects)
-=======
             return self._paginated(result, deep)
->>>>>>> 9b60a3d8
         else:
             result = self.to_dict_include(result, deep,
                                           include=self.include_columns)
@@ -530,7 +524,7 @@
 
         `deep` is the dictionary which defines the depth of submodels to output
         in the JSON format of the model instances in `instances`; it is passed
-        directly to :func:`_to_dict_include`.
+        directly to :func:`to_dict_include`.
 
         The response data is JSON of the form:
 
@@ -551,7 +545,7 @@
             page_num = 1
             start = 0
             end = len(instances)
-        objects = [_to_dict_include(x, deep, include=self.include_columns)
+        objects = [self.to_dict_include(x, deep, include=self.include_columns)
                    for x in instances[start:end]]
         return jsonify(page=page_num, objects=objects)
 
