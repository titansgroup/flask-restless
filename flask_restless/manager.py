"""
    flask.ext.restless.manager
    ~~~~~~~~~~~~~~~~~~~~~~~~~~

    Provides :class:`flask.ext.restless.manager.APIManager`, the class which
    users of Flask-Restless must instantiate to create ReSTful APIs for their
    database models.

    :copyright:2011 by Lincoln de Sousa <lincoln@comum.org>
    :copyright:2012 Jeffrey Finkelstein <jeffrey.finkelstein@gmail.com>
    :license: GNU AGPLv3+ or BSD

"""

from flask import abort
from flask import Blueprint
from sqlalchemy.orm import scoped_session

from .views import API
from .views import FunctionAPI

#: The set of methods which are allowed by default when creating an API
READONLY_METHODS = frozenset(('GET', ))


class IllegalArgumentError(Exception):
    """This exception is raised when a calling function has provided illegal
    arguments to a function or method.

    """
    pass


class APIManager(object):
    """Provides a method for creating a public ReSTful JSOn API with respect to
    a given :class:`~flask.Flask` application object.

    The :class:`~flask.Flask` object can be specified in the constructor, or
    after instantiation time by calling the :meth:`init_app` method. In any
    case, the application object must be specified before calling the
    :meth:`create_api` method.

    """

    #: The format of the name of the API view for a given model.
    #:
    #: This format string expects the name of a model to be provided when
    #: formatting.
    APINAME_FORMAT = '%sapi'

    #: The format of the name of the blueprint containing the API view for a
    #: given model.
    #:
    #: This format string expects the following to be provided when formatting:
    #:
    #: 1. name of the API view of a specific model
    #: 2. a number representing the number of times a blueprint with that name
    #:    has been registered.
    BLUEPRINTNAME_FORMAT = '%s%s'

    def __init__(self, app=None, session=None, flask_sqlalchemy_db=None):
        """Stores the specified :class:`flask.Flask` application object on
        which API endpoints will be registered.

        If `app` is ``None`` or one of `session` and `flask_sqlalchemy_db_` is
        ``None``, the user must call the :meth:`init_app` method before calling
        the :meth:`create_api` method.

        `app` is the :class:`flask.Flask` object containing the user's Flask
        application.

        `session` is the :class:`session.orm.session.Session` object in which
        changes to the database will be made. It may also be a
        :class:`session.orm.session.Session` class, in which case a new
        :class:`sqlalchemy.orm.scoped_session` will be created from it.

        `flask_sqlalchemy_db` is the :class:`flask.ext.sqlalchemy.SQLAlchemy`
        object with which `app` has been registered and which contains the
        database models for which API endpoints will be created.

        If `flask_sqlalchemy_db` is not ``None``, `session` will be ignored.

        For example, to use this class with models defined in pure SQLAlchemy::

            from flask import Flask
            from flask.ext.restless import APIManager
            from sqlalchemy import create_engine
            from sqlalchemy.orm.session import sessionmaker

            engine = create_engine('sqlite:////tmp/mydb.sqlite')
            Session = sessionmaker(bind=engine)
            mysession = Session()
            app = Flask(__name__)
            apimanager = APIManager(app, session=mysession)

        and with models defined with Flask-SQLAlchemy::

            from flask import Flask
            from flask.ext.restless import APIManager
            from flask.ext.sqlalchemy import SQLAlchemy

            app = Flask(__name__)
            db = SQLALchemy(app)
            apimanager = APIManager(app, flask_sqlalchemy_db=db)

        """
        self.init_app(app, session, flask_sqlalchemy_db)

    def _next_blueprint_name(self, basename):
        """Returns the next name for a blueprint with the specified base name.

        This method returns a string of the form ``'{}{}'.format(basename,
        number)``, where ``number`` is the next non-negative integer not
        already used in the name of an existing blueprint.

        For example, if `basename` is ``'personapi'`` and blueprints already
        exist with names ``'personapi0'``, ``'personapi1'``, and
        ``'personapi2'``, then this function would return ``'personapi3'``. We
        expect that code which calls this function will subsequently register a
        blueprint with that name, but that is not necessary.

        """
        # blueprints is a dict whose keys are the names of the blueprints
        blueprints = self.app.blueprints
        existing = [name for name in blueprints if name.startswith(basename)]
        # if this is the first one...
        if not existing:
            next_number = 0
        else:
            # for brevity
            b = basename
            existing_numbers = [int(n.partition(b)[-1]) for n in existing]
            next_number = max(existing_numbers) + 1
        return APIManager.BLUEPRINTNAME_FORMAT % (basename, next_number)

    def init_app(self, app, session=None, flask_sqlalchemy_db=None):
        """Stores the specified :class:`flask.Flask` application object on
        which API endpoints will be registered and the
        :class:`sqlalchemy.orm.session.Session` object in which all database
        changes will be made.

        `session` is the :class:`session.orm.session.Session` object in which
        changes to the database will be made.

        `flask_sqlalchemy_db` is the :class:`flask.ext.sqlalchemy.SQLAlchemy`
        object with which `app` has been registered and which contains the
        database models for which API endpoints will be created.

        If `flask_sqlalchemy_db` is not ``None``, `session` will be ignored.

        This is for use in the situation in which this class must be
        instantiated before the :class:`~flask.Flask` application has been
        created.

        To use this method with pure SQLAlchemy, for example::

            from flask import Flask
            from flask.ext.restless import APIManager
            from sqlalchemy import create_engine
            from sqlalchemy.orm.session import sessionmaker

            apimanager = APIManager()

            # later...

            engine = create_engine('sqlite:////tmp/mydb.sqlite')
            Session = sessionmaker(bind=engine)
            mysession = Session()
            app = Flask(__name__)
            apimanager.init_app(app, session=mysession)

        and with models defined with Flask-SQLAlchemy::

            from flask import Flask
            from flask.ext.restless import APIManager
            from flask.ext.sqlalchemy import SQLAlchemy

            apimanager = APIManager()

            # later...

            app = Flask(__name__)
            db = SQLALchemy(app)
            apimanager.init_app(app, flask_sqlalchemy_db=db)

        """
        self.app = app
        self.session = session or getattr(flask_sqlalchemy_db, 'session', None)
        if isinstance(self.session, type):
            self.session = scoped_session(self.session)

    def create_api_blueprint(self, model, methods=READONLY_METHODS,
                             url_prefix='/api', collection_name=None,
                             allow_patch_many=False, allow_functions=False,
                             authentication_required_for=None,
                             authentication_function=None,
<<<<<<< HEAD
                             exclude_columns=None, include_columns=None,
                             validation_exceptions=None, results_per_page=10,
                             post_form_preprocessor=None,
=======
                             include_columns=None, validation_exceptions=None,
>>>>>>> 4c037f44
                             hide_disallowed_endpoints=False,
                             hide_unauthenticated_endpoints=False):
        """Creates an returns a ReSTful API interface as a blueprint, but does
        not register it on any :class:`flask.Flask` application.

        The endpoints for the API for ``model`` will be available at
        ``<url_prefix>/<collection_name>``. If `collection_name` is ``None``,
        the lowercase name of the provided model class will be used instead, as
        accessed by ``model.__name__``. (If any black magic was performed on
        ``model.__name__``, this will be reflected in the endpoint URL.)

        This function must be called at most once for each model for which you
        wish to create a ReSTful API. Its behavior (for now) is undefined if
        called more than once.

        This function returns the :class:`flask.Blueprint` object which handles
        the endpoints for the model. The returned :class:`~flask.Blueprint` has
        already been registered with the :class:`~flask.Flask` application
        object specified in the constructor of this class, so you do *not* need
        to register it yourself.

        `model` is the :class:`flask.ext.restless.Entity` class for which a
        ReSTful interface will be created. Note this must be a class, not an
        instance of a class.

        `methods` specify the HTTP methods which will be made available on the
        ReSTful API for the specified model, subject to the following caveats:

        * If :http:method:`get` is in this list, the API will allow getting a
          single instance of the model, getting all instances of the model, and
          searching the model using search parameters.
        * If :http:method:`patch` is in this list, the API will allow updating
          a single instance of the model, updating all instances of the model,
          and updating a subset of all instances of the model specified using
          search parameters.
        * If :http:method:`delete` is in this list, the API will allow deletion
          of a single instance of the model per request.
        * If :http:method:`post` is in this list, the API will allow posting a
          new instance of the model per request.

        The default set of methods provides a read-only interface (that is,
        only :http:method:`get` requests are allowed).

        `collection_name` is the name of the collection specified by the given
        model class to be used in the URL for the ReSTful API created. If this
        is not specified, the lowercase name of the model will be used.

        `url_prefix` the URL prefix at which this API will be accessible.

        If `allow_patch_many` is ``True``, then requests to
        :http:patch:`/api/<collection_name>?q=<searchjson>` will attempt to
        patch the attributes on each of the instances of the model which match
        the specified search query. This is ``False`` by default. For
        information on the search query parameter ``q``, see
        :ref:`searchformat`.

        `validation_exceptions` is the tuple of possible exceptions raised by
        validation of your database models. If this is specified, validation
        errors will be captured and forwarded to the client in JSON format. For
        more information on how to use validation, see :ref:`validation`.

        If `allow_functions` is ``True``, then requests to
        :http:get:`/api/eval/<collection_name>` will return the result of
        evaluating SQL functions specified in the body of the request. For
        information on the request format, see :ref:`functionevaluation`. This
        if ``False`` by default. Warning: you must not create an API for a
        model whose name is ``'eval'`` if you set this argument to ``True``.

        `authentication_required_for` is a list of HTTP method names (for
        example, ``['POST', 'PATCH']``) for which authentication must be
        required before clients can successfully make requests. If this keyword
        argument is specified, `authentication_function` must also be
        specified. For more information on requiring authentication, see
        :ref:`authentication`.

        `authentication_function` is a function which accepts no arguments and
        returns ``True`` if and only if a client is authorized to make a
        request on an endpoint.

        If either `include_columns` or `exclude_columns` is not ``None``,
        exactly one of them must be specified. If both are not ``None``, then
        this function will raise a :exc:`IllegalArgumentError`.
        `exclude_columns` must be an iterable of strings specifying the columns
        of `model` which will *not* be present in the JSON representation of
        the model provided in response to :http:method:`get` requests.
        Similarly, `include_columns` specifies the *only* columns which will be
        present in the returned dictionary. In other words, `exclude_columns`
        is a blacklist and `include_columns` is a whitelist; you can only use
        one of them per API endpoint. If either `include_columns` or
        `exclude_columns` contains a string which does not name a column in
        `model`, it will be ignored.

        If `include_columns` is an iterable of length zero (like the empty
        tuple or the empty list), then the returned dictionary will be
        empty. If `include_columns` is ``None``, then the returned dictionary
        will include all columns not excluded by `exclude_columns`.

        See :ref:`includes` for information on specifying included or excluded
        columns on fields of related models.

        `results_per_page` is a positive integer which represents the number of
        results which are returned per page. If this is anything except a
        positive integer, pagination will be disabled (warning: this may result
        in large responses). For more information, see :ref:`pagination`.

        `post_form_preprocessor` is a callback function which takes
        POST input parameters loaded from JSON and enhances them with other
        key/value pairs. The example use of this is when your ``model``
        requires to store user identity and for security reasons the identity
        is not read from the post parameters (where malicious user can tamper
        with them) but from the session.

        .. versionadded:: 0.7
           Added the `exclude_columns` keyword argument.

        If `hide_disallowed_endpoints` is ``True``, requests to disallowed
        methods (that is, methods not specified in `methods`), which would
        normally yield a :http:statuscode:`405` response, will yield a
        :http:statuscode:`404` response instead. If
        `hide_unauthenticated_endpoints` is ``True``, requests to endpoints for
        which the user has not authenticated (as specified in the
        `authentication_required_for` and `authentication_function` arguments)
        will also be masked by :http:statuscode:`404` instead of
        :http:statuscode:`403`. These options may be used as a simple form of
        "security through obscurity", by (slightly) hindering users from
        discovering where an endpoint exists.

        .. versionadded:: 0.9.0
           Added the `hide_disallowed_endpoints` and
           `hide_unauthenticated_endpoints` keyword argument.

        If `hide_disallowed_endpoints` is ``True``, requests to disallowed
        methods (that is, methods not specified in `methods`), which would
        normally yield a :http:statuscode:`405` response, will yield a
        :http:statuscode:`404` response instead. If
        `hide_unauthenticated_endpoints` is ``True``, requests to endpoints for
        which the user has not authenticated (as specified in the
        `authentication_required_for` and `authentication_function` arguments)
        will also be masked by :http:statuscode:`404` instead of
        :http:statuscode:`403`. These options may be used as a simple form of
        "security through obscurity", by (slightly) hindering users from
        discovering where an endpoint exists.

        .. versionadded:: 0.6
           This functionality was formerly in :meth:`create_api`, but the
           blueprint creation and registration have now been separated.

        .. versionadded:: 0.6
<<<<<<< HEAD
           Added the `results_per_page` keyword argument.
=======
           Added the `hide_disallowed_endpoints` and
           `hide_unauthenticated_endpoints` keyword argument.

        .. versionadded:: 0.5
           Added the `include_columns` keyword argument.
>>>>>>> 4c037f44

        .. versionadded:: 0.5
           Added the `include_columns` and `validation_exceptions` keyword
           argument.

        .. versionadded:: 0.4
           Added the `allow_functions`, `allow_patch_many`,
           `authentication_required_for`, `authentication_function`, and
           `collection_name` keyword arguments.

        .. versionadded:: 0.4
           Force the model name in the URL to lowercase.

        """
        if authentication_required_for and not authentication_function:
            msg = ('If authentication_required is specified, so must'
                   ' authentication_function.')
            raise IllegalArgumentError(msg)
        if exclude_columns is not None and include_columns is not None:
            msg = ('Cannot simultaneously specify both include columns and'
                   ' exclude columns.')
            raise IllegalArgumentError(msg)
        if collection_name is None:
            collection_name = model.__tablename__
        # convert all method names to upper case
        methods = frozenset((m.upper() for m in methods))
        # sets of methods used for different types of endpoints
        no_instance_methods = methods & frozenset(('POST', ))
        if allow_patch_many:
            possibly_empty_instance_methods = \
                methods & frozenset(('GET', 'PATCH', 'PUT'))
        else:
            possibly_empty_instance_methods = methods & frozenset(('GET', ))
        instance_methods = \
            methods & frozenset(('GET', 'PATCH', 'DELETE', 'PUT'))
        # the base URL of the endpoints on which requests will be made
        collection_endpoint = '/%s' % collection_name
        # the name of the API, for use in creating the view and the blueprint
        apiname = APIManager.APINAME_FORMAT % collection_name
        # the view function for the API for this model
        api_view = API.as_view(apiname, self.session, model,
                               authentication_required_for,
                               authentication_function, exclude_columns,
                               include_columns, validation_exceptions,
                               results_per_page, post_form_preprocessor)
        # suffix an integer to apiname according to already existing blueprints
        blueprintname = self._next_blueprint_name(apiname)
        # add the URL rules to the blueprint: the first is for methods on the
        # collection only, the second is for methods which may or may not
        # specify an instance, the third is for methods which must specify an
        # instance
        # TODO what should the second argument here be?
        # TODO should the url_prefix be specified here or in register_blueprint
        blueprint = Blueprint(blueprintname, __name__, url_prefix=url_prefix)
        blueprint.add_url_rule(collection_endpoint,
                               methods=no_instance_methods, view_func=api_view)
        blueprint.add_url_rule(collection_endpoint, defaults={'instid': None},
                               methods=possibly_empty_instance_methods,
                               view_func=api_view)
        # the per-instance endpoints will allow both integer and string primary
        # key accesses
        for converter in ('int', 'string'):
            instance_endpoint = '%s/<%s:instid>' % (collection_endpoint,
                                                    converter)
            blueprint.add_url_rule(instance_endpoint, methods=instance_methods,
                                   view_func=api_view)
        # if function evaluation is allowed, add an endpoint at /api/eval/...
        # which responds only to GET requests and responds with the result of
        # evaluating functions on all instances of the specified model
        if allow_functions:
            eval_api_name = apiname + 'eval'
            eval_api_view = FunctionAPI.as_view(eval_api_name, self.session,
                                                model)
            eval_endpoint = '/eval' + collection_endpoint
            blueprint.add_url_rule(eval_endpoint, methods=['GET'],
                                   view_func=eval_api_view)
        if hide_disallowed_endpoints:
            @blueprint.errorhandler(405)
            def return_404(error):
                abort(404)
        if hide_unauthenticated_endpoints:
            @blueprint.errorhandler(403)
            def return_404(error):
                abort(404)
        return blueprint

    def create_api(self, *args, **kw):
        """Creates and registers a ReSTful API blueprint on the
        :class:`flask.Flask` application specified in the constructor of this
        class.

        The positional and keyword arguments are passed directly to the
        :meth:`create_api_blueprint` method, so see the documentation there.

        This is a convenience method for the following code::

            blueprint = apimanager.create_api_blueprint(*args, **kw)
            app.register_blueprint(blueprint)

        .. versionchanged:: 0.6
           The blueprint creation has been moved to
           :meth:`create_api_blueprint`; the registration remains here.

        """
        blueprint = self.create_api_blueprint(*args, **kw)
        self.app.register_blueprint(blueprint)<|MERGE_RESOLUTION|>--- conflicted
+++ resolved
@@ -194,13 +194,9 @@
                              allow_patch_many=False, allow_functions=False,
                              authentication_required_for=None,
                              authentication_function=None,
-<<<<<<< HEAD
                              exclude_columns=None, include_columns=None,
                              validation_exceptions=None, results_per_page=10,
                              post_form_preprocessor=None,
-=======
-                             include_columns=None, validation_exceptions=None,
->>>>>>> 4c037f44
                              hide_disallowed_endpoints=False,
                              hide_unauthenticated_endpoints=False):
         """Creates an returns a ReSTful API interface as a blueprint, but does
@@ -313,9 +309,6 @@
         is not read from the post parameters (where malicious user can tamper
         with them) but from the session.
 
-        .. versionadded:: 0.7
-           Added the `exclude_columns` keyword argument.
-
         If `hide_disallowed_endpoints` is ``True``, requests to disallowed
         methods (that is, methods not specified in `methods`), which would
         normally yield a :http:statuscode:`405` response, will yield a
@@ -332,32 +325,15 @@
            Added the `hide_disallowed_endpoints` and
            `hide_unauthenticated_endpoints` keyword argument.
 
-        If `hide_disallowed_endpoints` is ``True``, requests to disallowed
-        methods (that is, methods not specified in `methods`), which would
-        normally yield a :http:statuscode:`405` response, will yield a
-        :http:statuscode:`404` response instead. If
-        `hide_unauthenticated_endpoints` is ``True``, requests to endpoints for
-        which the user has not authenticated (as specified in the
-        `authentication_required_for` and `authentication_function` arguments)
-        will also be masked by :http:statuscode:`404` instead of
-        :http:statuscode:`403`. These options may be used as a simple form of
-        "security through obscurity", by (slightly) hindering users from
-        discovering where an endpoint exists.
+        .. versionadded:: 0.7
+           Added the `exclude_columns` keyword argument.
 
         .. versionadded:: 0.6
            This functionality was formerly in :meth:`create_api`, but the
            blueprint creation and registration have now been separated.
 
         .. versionadded:: 0.6
-<<<<<<< HEAD
            Added the `results_per_page` keyword argument.
-=======
-           Added the `hide_disallowed_endpoints` and
-           `hide_unauthenticated_endpoints` keyword argument.
-
-        .. versionadded:: 0.5
-           Added the `include_columns` keyword argument.
->>>>>>> 4c037f44
 
         .. versionadded:: 0.5
            Added the `include_columns` and `validation_exceptions` keyword
